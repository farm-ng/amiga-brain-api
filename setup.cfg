--- conflicted
+++ resolved
@@ -1,10 +1,8 @@
 [metadata]
 name = farm_ng_amiga
-<<<<<<< HEAD
+
 version = 2.3.4
-=======
-version = 2.3.3
->>>>>>> 69b4a489
+
 description = Amiga development kit for third party hardware or software extensions
 long_description = file: README.md
 long_description_content_type = text/markdown
